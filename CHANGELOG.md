# ebx-cachebase-sdk Changelog

<<<<<<< HEAD
=======
## 1.4.0 (Mar 30, 2023)

* Ensure that the Redis cluster topology is always refreshed and allow the period to be configured
  
>>>>>>> 2ef3802b
## 1.3.0 (Mar 21, 2022)

* Upgrade the dependency `biz.paluch.redis` `lettuce`  to use `io.lettuce` `lettuce-core` which 
  supports Redis 6.x engine as well as any previous Redis engines. The dependency was rewritten 
  so there are no behavioral or breaking changes expected.

## 1.2.1 (Aug 10, 2021)

* Added `CacheWithSupplierFailover`.

## 1.1.1 (Feb 11, 2021)

* Initial release<|MERGE_RESOLUTION|>--- conflicted
+++ resolved
@@ -1,12 +1,9 @@
 # ebx-cachebase-sdk Changelog
 
-<<<<<<< HEAD
-=======
 ## 1.4.0 (Mar 30, 2023)
 
 * Ensure that the Redis cluster topology is always refreshed and allow the period to be configured
   
->>>>>>> 2ef3802b
 ## 1.3.0 (Mar 21, 2022)
 
 * Upgrade the dependency `biz.paluch.redis` `lettuce`  to use `io.lettuce` `lettuce-core` which 
